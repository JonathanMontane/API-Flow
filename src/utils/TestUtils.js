--- conflicted
+++ resolved
@@ -66,13 +66,7 @@
         let B = Immutable.fromJS(b)
         let comparison = Immutable.is(A, B)
         let warn = (message ? message + '\n' : '') + `\n${A} \n!== \n${B}`
-<<<<<<< HEAD
-        assert.isTrue(
-            comparison, warn
-        )
-=======
         assert.isTrue(comparison, warn)
->>>>>>> 3174d1b5
     }
 
     assertNotEqual(a, b) {
